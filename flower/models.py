from __future__ import absolute_import
from __future__ import with_statement

<<<<<<< HEAD
from celery.utils.compat import ordereddict

from .state import state
from .events import tasks
from .events import state as event_state
=======
try:
    from collections import OrderedDict
except ImportError:
    from celery.utils.compat import OrderedDict
>>>>>>> 98b5aeeb


class BaseModel(object):
    def __init__(self, app):
        self.app = app

    def __eq__(self, other):
        raise NotImplementedError

    def __ne__(self, other):
        return not self.__eq__(other)


class WorkersModel(BaseModel):
    def __init__(self, app):
        super(WorkersModel, self).__init__(app)
        self.workers = OrderedDict()

        state = self.app.state
        for workername, stat in sorted(state.stats.iteritems()):
            self.workers[workername] = dict(
                    status=(workername in state.ping),
                    concurrency=stat['pool']['max-concurrency'] if stat['pool'] else None,
                    completed_tasks=sum(stat['total'].itervalues()),
                    running_tasks=len(state.active_tasks.get(workername, [])),
                    queues=map(lambda x: x['name'],
                               state.active_queues.get(workername, [])),
                    )

    @classmethod
    def get_latest(cls, app):
        return WorkersModel(app)

    @classmethod
    def get_workers(cls, app):
        return app.state.stats.keys()

    @classmethod
    def is_worker(cls, app, workername):
        return WorkerModel.get_worker(app, workername) is not None

    def __eq__(self, other):
        return other is not None and self.workers == other.workers


class WorkerModel(BaseModel):
    def __init__(self, app, name):
        super(WorkerModel, self).__init__(app)

        state = self.app.state
        self.name = name
        self.stats = state.stats[name]
        self.active_tasks = state.active_tasks.get(name, {})
        self.scheduled_tasks = state.scheduled_tasks.get(name, {})
        self.active_queues = state.active_queues.get(name, {})
        self.revoked_tasks = state.revoked_tasks.get(name, [])
        self.registered_tasks = filter(lambda x: not x.startswith('celery.'),
                                       state.registered_tasks.get(name, {}))
        self.reserved_tasks = state.reserved_tasks.get(name, {})
        self.conf = state.conf.get(name, {})

    @classmethod
    def get_worker(self, app, name):
        if name not in app.state.stats:
            return None
        return WorkerModel(app, name)

    def __eq__(self, other):
        return self.name == other.name and self.stats == other.stats and\
               self.active_tasks == other.active_tasks and\
               self.active_queues == other.active_queues and\
               self.revoked_tasks == other.revoked_tasks and\
               self.registered_tasks == other.registered_tasks and\
               self.scheduled_tasks == other.scheduled_tasks and\
               self.reserved_tasks == other.reserved_tasks and\
               self.conf == other.conf


class TaskModel(BaseModel):
    def __init__(self, app, task_id):
        super(TaskModel, self).__init__(app)

        task = app.events.state.tasks[task_id]

        self._fields = task._defaults.keys()
        for name, value in task.info(fields=self._fields).iteritems():
            setattr(self, name, value)

    @classmethod
    def get_task_by_id(cls, app, task_id):
        try:
            return TaskModel(app, task_id)
        except KeyError:
            return None

    @classmethod
    def iter_tasks(cls, app, limit=None, type=None, worker=None):
        i = 0
        state = app.events.state
        for uuid, task in state._sort_tasks_by_time(
                state.itertasks()):
            if type and task.name != type:
                continue
            if worker and task.worker.hostname != worker:
                continue
            yield uuid, task
            i += 1
            if i == limit:
                break

    @classmethod
    def seen_task_types(cls, app):
        return app.events.state.task_types()

    def __dir__(self):
        return self._fields<|MERGE_RESOLUTION|>--- conflicted
+++ resolved
@@ -1,18 +1,10 @@
 from __future__ import absolute_import
 from __future__ import with_statement
 
-<<<<<<< HEAD
-from celery.utils.compat import ordereddict
-
-from .state import state
-from .events import tasks
-from .events import state as event_state
-=======
 try:
     from collections import OrderedDict
 except ImportError:
     from celery.utils.compat import OrderedDict
->>>>>>> 98b5aeeb
 
 
 class BaseModel(object):
